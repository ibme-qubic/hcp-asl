--- conflicted
+++ resolved
@@ -19,15 +19,10 @@
         'pyfab',
         'nibabel',
         'regtricks',
-<<<<<<< HEAD
         'scikit-learn',
         'toblerone @ git+https://github.com/tomfrankkirk/toblerone.git',
-        'gradunwarp @ git+https://github.com/Washington-University/gradunwarp.git'
-=======
-        'toblerone',
         'gradunwarp @ git+https://github.com/Washington-University/gradunwarp.git',
         'pandas'
->>>>>>> 25ea520f
     ],
     entry_points={
         'console_scripts': [
