"""
This script performs the full minimal pre-processing ASL pipeline 
for the Human Connectome Project (HCP) ASL data.

This currently requires that the script is called followed by 
the directories of the subjects of interest and finally the 
name of the MT correction scaling factors image.
"""

import sys
import os
from itertools import product

from hcpasl.initial_bookkeeping import initial_processing
from hcpasl.distortion_correction import gradunwarp_and_topup
from hcpasl.m0_mt_correction import correct_M0
from hcpasl.asl_correction import hcp_asl_moco
from hcpasl.asl_differencing import tag_control_differencing
from hcpasl.asl_perfusion import run_fabber_asl, run_oxford_asl
# from hcpasl.projection import project_to_surface
from pathlib import Path
import subprocess
import argparse
from multiprocessing import cpu_count
import nibabel as nb

def process_subject(studydir, subid, mt_factors, mbpcasl, structural, surfaces, 
                    fmaps, gradients, wmparc, ribbon, use_t1=False, pvcorr=False, 
                    cores=cpu_count(), interpolation=3, nobandingcorr=False,
                    outdir="hcp_asl"):
    """
    Run the hcp-asl pipeline for a given subject.

    Parameters
    ----------
    studydir : pathlib.Path
        Path to the study's base directory.
    subid : str
        Subject id for the subject of interest.
    mt_factors : pathlib.Path
        Path to a .txt file of pre-calculated MT correction 
        factors.
    mbpcasl : pathlib.Path
        Path to the subject's mbPCASL sequence.
    structural : dict
        Contains pathlib.Path locations of important structural 
        files.
    surfaces : dict
        Contains pathlib.Path locations of the surfaces needed 
        for the pipeline.
    fmaps : dict
        Contains pathlib.Path locations of the fieldmaps needed 
        for distortion correction.
    gradients : str
        pathlib.Path to a gradient coefficients file for use in 
        gradient distortion correction.
    wmparc : str
        pathlib.Path to wmparc.nii.gz from FreeSurfer for use in 
        SE-based bias correction.
    ribbon : str
        pathlib.Path to ribbon.nii.gz from FreeSurfer for use in 
        SE-based bias correction.
    use_t1 : bool, optional
        Whether or not to use the estimated T1 map in the 
        oxford_asl run in structural space.
    pvcorr : bool, optional
        Whether or not to run oxford_asl using pvcorr when 
        performing perfusion estimation in (ASL-gridded) T1 
        space.
    cores : int, optional
        Number of cores to use.
        When applying motion correction, this is the number 
        of cores that will be used by regtricks. Default is 
        the number of cores on your machine.
    interpolation : int, optional
        The interpolation order to use for registrations.
        Regtricks passes this on to scipy's map_coordinates. 
        The meaning of the value can be found in the scipy 
        documentation. Default is 3.
    nobandingcorr : bool, optional
        If this is True, the banding correction options in the 
        pipeline will be switched off. Default is False (i.e. 
        banding corrections are applied by default).
    outdir : str, optional
        Name of the main results directory. Default is 'hcp_asl'.
    """
    subject_dir = (studydir / subid).resolve(strict=True)
    names = initial_processing(subject_dir, 
                               mbpcasl=mbpcasl, 
                               structural=structural, 
                               surfaces=surfaces,
                               fmaps=fmaps,
                               outdir=outdir)

    # run gradient_unwarp and topup
    calib0, pa_sefm, ap_sefm = [names[key] for key in ("calib0_img", "pa_sefm", "ap_sefm")]
    asl_dir = Path(names["ASL_dir"])
    print("Running gradient_unwarp and topup.")
    gradunwarp_and_topup(calib0, gradients, asl_dir, pa_sefm, ap_sefm, interpolation)

    # run m0 correction (includes sebased bias estimation)
    print("Running M0 corrections.")
    hcppipedir = Path(os.environ["HCPPIPEDIR"])
    corticallut = hcppipedir/'global/config/FreeSurferCorticalLabelTableLut.txt'
    subcorticallut = hcppipedir/'global/config/FreeSurferSubcorticalLabelTableLut.txt'
    correct_M0(subject_dir, mt_factors, wmparc, ribbon, corticallut, subcorticallut, interpolation, nobandingcorr, outdir=outdir)
    
    # correct ASL series for motion and banding
    print("Estimating ASL motion.")
    hcp_asl_moco(subject_dir, mt_factors, cores=cores, interpolation=interpolation, nobandingcorr=nobandingcorr, outdir=outdir)
    for target in ('asl', 'structural'):
        # apply distortion corrections and get into target space
        print("Running distcorr_warps")
        dist_corr_call = [
            "hcp_asl_distcorr",
            "--study_dir", str(subject_dir.parent), 
            "--sub_id", subject_dir.stem,
            "--target", target, 
            "--grads", gradients,
            "--fmap_ap", fmaps['AP'], "--fmap_pa", fmaps['PA'],
            "--cores", str(cores), "--interpolation", str(interpolation),
            "--outdir", outdir
        ]
        if use_t1 and (target=='structural'):
            dist_corr_call.append('--use_t1')
        if nobandingcorr:
            dist_corr_call.append('--nobandingcorr')
        else:
            dist_corr_call.append('--mtname')
            dist_corr_call.append(mt_factors)
        subprocess.run(dist_corr_call, check=True)
        if target == 'structural':
            # perform partial volume estimation
            pv_est_call = [
                "pv_est",
                str(subject_dir.parent),
                subject_dir.stem,
                "--cores", str(cores),
                "--outdir", outdir
            ]
            subprocess.run(pv_est_call, check=True)
            # estimate bias field using SE-based
            calib_name = subject_dir/outdir/'ASLT1w/Calib/Calib0/DistCorr/calib0_dcorr.nii.gz'
            asl_name = subject_dir/outdir/'ASLT1w/TIs/DistCorr/tis_distcorr.nii.gz'
            mask_name = subject_dir/outdir/'ASLT1w/reg/ASL_grid_T1w_acpc_dc_restore_brain_mask.nii.gz'
            fmapmag_name = subject_dir/outdir/'ASLT1w/reg/fmap/fmapmag_aslstruct.nii.gz'
            out_dir = subject_dir/outdir/'ASLT1w/TIs/BiasCorr'
            hcppipedir = Path(os.environ["HCPPIPEDIR"])
            corticallut = hcppipedir/'global/config/FreeSurferCorticalLabelTableLut.txt'
            subcorticallut = hcppipedir/'global/config/FreeSurferSubcorticalLabelTableLut.txt'
            sebased_cmd = [
                'get_sebased_bias',
                '-i', calib_name,
                '--asl', asl_name,
                '-f', fmapmag_name,
                '-m', mask_name,
                '--wmparc', wmparc,
                '--ribbon', ribbon,
                '--corticallut', corticallut,
                '--subcorticallut', subcorticallut,
                '-o', out_dir,
                '--debug'
            ]
            subprocess.run(sebased_cmd, check=True)
            # reapply banding corrections now that the series has been bias corrected
            series = nb.load(subject_dir/outdir/'ASLT1w/TIs/BiasCorr/tis_secorr.nii.gz')
            scaling_factors = nb.load(subject_dir/outdir/'ASLT1w/TIs/DistCorr/combined_scaling_factors.nii.gz')
            series_corr = nb.nifti1.Nifti1Image(series.get_fdata()*scaling_factors.get_fdata(),
                                                affine=series.affine)
            series = subject_dir/outdir/'ASLT1w/TIs/BiasCorr/tis_secorr_corr.nii.gz'
            nb.save(series_corr, series)
            if not nobandingcorr:
                calib = nb.load(subject_dir/outdir/'ASLT1w/TIs/BiasCorr/calib0_secorr.nii.gz')
                mt_sfs = nb.load(subject_dir/outdir/'ASLT1w/Calib/Calib0/DistCorr/mt_scaling_factors_calibstruct.nii.gz')
                calib_corr = nb.Nifti1Image(calib.get_fdata()*mt_sfs.get_fdata(), affine=calib.affine)
                calib_corr_name = subject_dir/outdir/'ASLT1w/TIs/BiasCorr/calib0_corr.nii.gz'
                nb.save(calib_corr, calib_corr_name)
        elif not nobandingcorr:
            # get name of series if target space is ASL
            series = subject_dir/outdir/'ASL/TIs/STCorr2/tis_stcorr.nii.gz'
        else:
            series = subject_dir/outdir/'ASL/TIs/MoCo/reg_gdc_dc_tis_biascorr.nii.gz'
        
        # perform differencing accounting for scaling
        tag_control_differencing(series, subject_dir, target=target, nobandingcorr=nobandingcorr, outdir=outdir)
        
<<<<<<< HEAD
        estimate perfusion
        run_oxford_asl(subject_dir, target=target, use_t1=use_t1, pvcorr=pvcorr)
        if target == 'structural':
            project_to_surface(studydir, subid)

def project_to_surface(studydir, subid, lowresmesh="32", FinalASLRes="2", SmoothingFWHM="2",
                        GreyOrdsRes="2", RegName="MSMSulc"):
    """
    Project perfusion results to the cortical surface and generate
    CIFTI representation which includes both low res mesh surfaces
    in MSMSulc Atlas space, and subcortical structures in MNI 
    voxel space

    Parameters
    ----------
    studydir : pathlib.Path
        Path to the study's base directory.
    subid : str
        Subject id for the subject of interest.
    """
    # Projection scripts path:
    script_path    = os.path.abspath(os.path.dirname(__file__))
    script         = os.path.join(script_path, "PerfusionCIFTIProcessingPipeline.sh")
    wb_path        = os.environ["CARET7DIR"] 

    ASLVariable    = ["perfusion_calib", "arrival"]
    ASLVariableVar = ["perfusion_var_calib", "arrival_var"]

    for idx in range(2):
        non_pvcorr_cmd = [script, studydir, subid, ASLVariable[idx], ASLVariableVar[idx], lowresmesh,
                FinalASLRes, SmoothingFWHM, GreyOrdsRes, RegName, script_path, wb_path, "false"]

        pvcorr_cmd = [script, studydir, subid, ASLVariable[idx], ASLVariableVar[idx], lowresmesh,
                FinalASLRes, SmoothingFWHM, GreyOrdsRes, RegName, script_path, wb_path, "true"]
        
        subprocess.run(non_pvcorr_cmd)
        subprocess.run(pvcorr_cmd)
=======
        # estimate perfusion
        run_oxford_asl(subject_dir, target=target, use_t1=use_t1, pvcorr=pvcorr, outdir=outdir)

        # project perfusion results
        if target == 'structural':
            project_to_surface(subject_dir, target=target, outdir=outdir)
>>>>>>> f1399688

def main():
    """
    Main entry point for the hcp-asl pipeline.
    """
    # argument handling
    parser = argparse.ArgumentParser(
        description="This script performs the minimal processing for the "
                    + "HCP-Aging ASL data.")
    parser.add_argument(
        "--studydir",
        help="Path to the study's base directory.",
        required=True
    )
    parser.add_argument(
        "--subid",
        help="Subject id for the subject of interest.",
        required=True
    )
    parser.add_argument(
        "--mtname",
        help="Filename of the empirically estimated MT-correction"
            + "scaling factors.",
        required=not "--nobandingcorr" in sys.argv
    )
    parser.add_argument(
        "-g",
        "--grads",
        help="Filename of the gradient coefficients for gradient"
            + "distortion correction.",
        required=True
    )
    parser.add_argument(
        "-s",
        "--struct",
        help="Filename for the acpc-aligned, dc-restored structural image.",
        required=True
    )
    parser.add_argument(
        "--sbrain",
        help="Filename for the brain-extracted acpc-aligned, "
            + "dc-restored structural image.",
        required=True
    )
    parser.add_argument(
        "--surfacedir",
        help="Directory containing the 32k surfaces. These will be used for "
            +"the ribbon-constrained projection. If this argument is "
            +"provided, it is assumed that the surface names follow the "
            +"convention ${surfacedir}/{subjectid}_V1_MR.{side}.{surface}."
            +"32k_fs_LR.surf.gii.",
        required=False
    )
    parser.add_argument(
        "--lmid",
        help="Filename for the 32k left mid surface. This argument is "
            +"required if the '--surfacedir' argument is not provided.",
        required="--surfacedir" not in sys.argv
    )
    parser.add_argument(
        "--rmid",
        help="Filename for the 32k right mid surface. This argument is "
            +"required if the '--surfacedir' argument is not provided.",
        required="--surfacedir" not in sys.argv
    )
    parser.add_argument(
        "--lwhite",
        help="Filename for the 32k left white surface. This argument is "
            +"required if the '--surfacedir' argument is not provided.",
        required="--surfacedir" not in sys.argv
    )
    parser.add_argument(
        "--rwhite",
        help="Filename for the 32k right white surface. This argument is "
            +"required if the '--surfacedir' argument is not provided.",
        required="--surfacedir" not in sys.argv
    )
    parser.add_argument(
        "--lpial",
        help="Filename for the 32k left pial surface. This argument is "
            +"required if the '--surfacedir' argument is not provided.",
        required="--surfacedir" not in sys.argv
    )
    parser.add_argument(
        "--rpial",
        help="Filename for the 32k right pial surface. This argument is "
            +"required if the '--surfacedir' argument is not provided.",
        required="--surfacedir" not in sys.argv
    )
    parser.add_argument(
        "--mbpcasl",
        help="Filename for the mbPCASLhr acquisition.",
        required=True
    )
    parser.add_argument(
        "--fmap_ap",
        help="Filename for the AP fieldmap for use in distortion correction",
        required=True
    )
    parser.add_argument(
        "--fmap_pa",
        help="Filename for the PA fieldmap for use in distortion correction",
        required=True
    )
    parser.add_argument(
        '--use_t1',
        help="If this flag is provided, the T1 estimates from the satrecov "
            + "will also be registered to ASL-gridded T1 space for use in "
            + "perfusion estimation via oxford_asl.",
        action='store_true'
    )
    parser.add_argument(
        '--pvcorr',
        help="If this flag is provided, oxford_asl will be run using the "
            + "--pvcorr flag.",
        action='store_true'
    )
    parser.add_argument(
        '--wmparc',
        help="wmparc.mgz from FreeSurfer for use in SE-based bias correction.",
        default=None,
        required=True
    )
    parser.add_argument(
        '--ribbon',
        help="ribbon.mgz from FreeSurfer for use in SE-based bias correction.",
        default=None,
        required=True
    )
    parser.add_argument(
        "-c",
        "--cores",
        help="Number of cores to use when applying motion correction and "
            +"other potentially multi-core operations. Default is the "
            +f"number of cores your machine has ({cpu_count()}).",
        default=cpu_count(),
        type=int,
        choices=range(1, cpu_count()+1)
    )
    parser.add_argument(
        "--interpolation",
        help="Interpolation order for registrations. This can be any "
            +"integer from 0-5 inclusive. Default is 3. See scipy's "
            +"map_coordinates for more details.",
        default=3,
        type=int,
        choices=range(0, 5+1)
    )
    parser.add_argument(
        "--nobandingcorr",
        help="If this option is provided, the MT and ST banding corrections "
            +"won't be applied. This is to be used to compare the difference "
            +"our banding corrections make.",
        action="store_true"
    )
    parser.add_argument(
        "--fabberdir",
        help="User Fabber executable in <fabberdir>/bin/ for users"
            + "with FSL < 6.0.4"
    )
    parser.add_argument(
        "--outdir",
        help="Name of the directory within which we will store all of the "
            +"pipeline's outputs in sub-directories. Default is 'hcp_asl'",
        default="hcp_asl"
    )
    # assign arguments to variables
    args = parser.parse_args()
    if args.mtname:
        mtname = Path(args.mtname).resolve(strict=True)
    else:
        mtname = None
    studydir = Path(args.studydir).resolve(strict=True)
    subid = args.subid
    structural = {'struct': args.struct, 'sbrain': args.sbrain}
    mbpcasl = Path(args.mbpcasl).resolve(strict=True)
    fmaps = {
        'AP': Path(args.fmap_ap).resolve(strict=True), 
        'PA': Path(args.fmap_pa).resolve(strict=True)
    }
    grads = Path(args.grads).resolve(strict=True)
    # surfaces
    if args.surfacedir:
        surfacedir = Path(args.surfacedir).resolve(strict=True)
        sides = ("L", "R")
        surfaces = ("midthickness", "pial", "white")
        lmid, lpial, lwhite, rmid, rpial, rwhite = [
            surfacedir / f"{subid}_V1_MR.{side}.{surf}.32k_fs_LR.surf.gii"
            for side, surf in product(sides, surfaces)
        ]
    else:
        lmid, lpial, lwhite, rmid, rpial, rwhite = [
            Path(arg).resolve(strict=True) for arg in (args.lmid, args.lpial, args.lwhite, 
                                                       args.rmid, args.rpial, args.rwhite)
        ]
    surfaces = {
        'L_mid': lmid, 'R_mid': rmid,
        'L_white': lwhite, 'R_white':rwhite,
        'L_pial': lpial, 'R_pial': rpial
    }
    if args.fabberdir:
        if not os.path.isfile(os.path.join(args.fabberdir, "bin", "fabber_asl")):
            print("ERROR: specified Fabber in %s, but no fabber_asl executable found in %s/bin" % (args.fabberdir, args.fabberdir))
            sys.exit(1)

        # To use a custom Fabber executable we set the FSLDEVDIR environment variable
        # which prioritises executables in $FSLDEVDIR/bin over those in $FSLDIR/bin.
        # Note that this could cause problems in the unlikely event that the user
        # already has a $FSLDEVDIR set up with custom copies of other things that
        # oxford_asl uses...
        print("Using Fabber-ASL executable %s/bin/fabber_asl" % args.fabberdir)
        os.environ["FSLDEVDIR"] = os.path.abspath(args.fabberdir)

    # create main results directory
    Path(args.outdir).mkdir(exist_ok=True)

    # process subject
    print(f"Processing subject {studydir/subid}.")
    process_subject(studydir=studydir,
                    subid=subid,
                    mt_factors=mtname,
                    cores=args.cores,
                    interpolation=args.interpolation,
                    gradients=grads,
                    mbpcasl=mbpcasl,
                    structural=structural,
                    surfaces=surfaces,
                    fmaps=fmaps,
                    use_t1=args.use_t1,
                    pvcorr=args.pvcorr,
                    wmparc=args.wmparc,
                    ribbon=args.ribbon,
                    nobandingcorr=args.nobandingcorr,
                    outdir=args.outdir
                    )

if __name__ == '__main__':
    main()<|MERGE_RESOLUTION|>--- conflicted
+++ resolved
@@ -184,14 +184,13 @@
         # perform differencing accounting for scaling
         tag_control_differencing(series, subject_dir, target=target, nobandingcorr=nobandingcorr, outdir=outdir)
         
-<<<<<<< HEAD
-        estimate perfusion
-        run_oxford_asl(subject_dir, target=target, use_t1=use_t1, pvcorr=pvcorr)
+        # estimate perfusion
+        run_oxford_asl(subject_dir, target=target, use_t1=use_t1, pvcorr=pvcorr, outdir=outdir)
         if target == 'structural':
-            project_to_surface(studydir, subid)
-
-def project_to_surface(studydir, subid, lowresmesh="32", FinalASLRes="2", SmoothingFWHM="2",
-                        GreyOrdsRes="2", RegName="MSMSulc"):
+            project_to_surface(studydir, subid, outdir=outdir)
+
+def project_to_surface(studydir, subid, outdir, lowresmesh="32", FinalASLRes="2", 
+                        SmoothingFWHM="2", GreyOrdsRes="2", RegName="MSMSulc"):
     """
     Project perfusion results to the cortical surface and generate
     CIFTI representation which includes both low res mesh surfaces
@@ -208,28 +207,23 @@
     # Projection scripts path:
     script_path    = os.path.abspath(os.path.dirname(__file__))
     script         = os.path.join(script_path, "PerfusionCIFTIProcessingPipeline.sh")
-    wb_path        = os.environ["CARET7DIR"] 
+    wb_path        = os.path.join(os.path.expanduser("~"), 
+                                  "modules", 
+                                  "workbench_dev", 
+                                  "bin_macosx64")#os.environ["CARET7DIR"] 
 
     ASLVariable    = ["perfusion_calib", "arrival"]
     ASLVariableVar = ["perfusion_var_calib", "arrival_var"]
 
     for idx in range(2):
         non_pvcorr_cmd = [script, studydir, subid, ASLVariable[idx], ASLVariableVar[idx], lowresmesh,
-                FinalASLRes, SmoothingFWHM, GreyOrdsRes, RegName, script_path, wb_path, "false"]
+                FinalASLRes, SmoothingFWHM, GreyOrdsRes, RegName, script_path, wb_path, "false", outdir]
 
         pvcorr_cmd = [script, studydir, subid, ASLVariable[idx], ASLVariableVar[idx], lowresmesh,
-                FinalASLRes, SmoothingFWHM, GreyOrdsRes, RegName, script_path, wb_path, "true"]
+                FinalASLRes, SmoothingFWHM, GreyOrdsRes, RegName, script_path, wb_path, "true", outdir]
         
         subprocess.run(non_pvcorr_cmd)
         subprocess.run(pvcorr_cmd)
-=======
-        # estimate perfusion
-        run_oxford_asl(subject_dir, target=target, use_t1=use_t1, pvcorr=pvcorr, outdir=outdir)
-
-        # project perfusion results
-        if target == 'structural':
-            project_to_surface(subject_dir, target=target, outdir=outdir)
->>>>>>> f1399688
 
 def main():
     """
