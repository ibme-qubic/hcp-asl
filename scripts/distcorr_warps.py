""" 
 Script for gradient and EPI ddistortion correction of HCP ASL data

 Script to generate gradient distortion correction, and EPI distortion
 correction warps for the HCP ASL data, then apply the warps along 
 with motion correction to the ASL-gridded T1w-space, so that all 
 transformations are done in a single interpolation step.

 F. A. Kennedy McConnell - April 2020
"""

import os
import subprocess as sp
import sys
import os.path as op 
import glob 

import regtricks as rt
import nibabel as nb
import scipy.ndimage
import numpy as np
from fsl.wrappers import fslmaths, fsl_anat, LOAD
from fsl.wrappers.fnirt import applywarp, invwarp
from fsl.data.image import Image
from fsl.data import atlases

sys.path.append("/mnt/hgfs/shared_with_vm/hcp-asl")

from hcpasl.extract_fs_pvs import extract_fs_pvs
from pathlib import Path
import argparse

# Generate gradient distortion correction warp
def calc_gdc_warp(asldata_vol1, coeffs_loc, oph):
    """
    Generate warp for gradient distortion correction using siemens 
    coefficients file.
    """

    gdc_call = ("gradient_unwarp.py " + asldata_vol1 + " gdc_corr_vol1.nii.gz " +
                    "siemens -g " + coeffs_loc)

    # print(gdc_call)
    sp.run(gdc_call.split(), check=True, stderr=sp.PIPE, stdout=sp.PIPE)

    gdc_warp_call = ("convertwarp --abs --ref=" + oph + "/gdc_corr_vol1.nii.gz " +
                    "--warp1=" + oph + "/fullWarp_abs.nii.gz --relout --out=" + 
                    oph + "/gdc_warp.nii.gz")

    # print(gdc_warp_call)
    sp.run(gdc_warp_call.split(), check=True, stderr=sp.PIPE, stdout=sp.PIPE)

def produce_topup_params(pars_filepath):
    """
    Generate a file containing the parameters used by topup to generate EPI distortion
    correction fieldmap and output this into subject's directory. -- This could be a 
    global/config file if that is preferable. If the .txt file already exists, delete 
    and recreate it.
    """
    if os.path.isfile(pars_filepath):
        os.remove(pars_filepath)
    with open(pars_filepath, "a") as t_pars:
        t_pars.write("0 1 0 0.04845" + "\n")
        t_pars.write("0 -1 0 0.04845")
    
def calc_fmaps(pa_sefm, ap_sefm, pa_ap_sefms, pars_filepath, cnf_file, distcorr_dir, out_basename, topup_fmap, 
                fmap_rads, fmapmag, fmapmagbrain):

    """
    Use topup to generate a fieldmap for distortion correction in asl_reg 
    after conversion from Hz to rads/s. Topup also outputs the SEFMs 
    corrected for EPI distortion, which are then available for use as the 
    fieldmap magnitude image and  brain-extracted fieldmap mag image.
    """
    merge_sefm_call = ("fslmerge -t " + pa_ap_sefms + " " + pa_sefm + " " + ap_sefm)
    # print(merge_sefm_call)
    sp.run(merge_sefm_call.split(), check=True, stderr=sp.PIPE, stdout=sp.PIPE)
    
    topup_call = ("topup --imain=" + pa_ap_sefms + 
                    " --datain=" + pars_filepath + " --config=" + cnf_file + 
                    " --out=" + out_basename + " --fout=" +
                    topup_fmap + " --iout=" + distcorr_dir +
                    "/corrected_sefms.nii.gz")
    
    # print(topup_call)
    sp.run(topup_call.split(), check=True, stderr=sp.PIPE, stdout=sp.PIPE)

    convert_torads = ("fslmaths " + topup_fmap + 
                        " -mul 3.14159 -mul 2 " + "/" + fmap_rads)
    # print(convert_torads)
    sp.run(convert_torads.split(), check=True, stderr=sp.PIPE, stdout=sp.PIPE)

    mean_fmapmag_call = ("fslmaths " + distcorr_dir + "/corrected_sefms.nii.gz -Tmean " + 
                            "/" + fmapmag)
    # print(mean_fmapmag_call)
    sp.run(mean_fmapmag_call.split(), check=True, stderr=sp.PIPE, stdout=sp.PIPE)

    bet_fmapmag_call = ("bet " + "/" + fmapmag + " /" + fmapmagbrain)
    # print(bet_fmapmag_call)
    sp.run(bet_fmapmag_call.split(), check=True, stderr=sp.PIPE, stdout=sp.PIPE)

def gen_initial_trans(regfrom, outdir, struct, struct_brain):
    """
    Generate the initial linear transformation between ASL-space and T1w-space
    using asl_reg. This is required as the initalization for the registration
    which generates the distortion correcting warp.
    """
    reg_call = ("asl_reg -i " + regfrom + " -o " + outdir + " -s " + struct +
                " --sbet=" + struct_brain + " --mainonly")
    print(reg_call)
    sp.run(reg_call.split(), check=True, stderr=sp.PIPE, stdout=sp.PIPE)

def gen_asl_mask(struct_brain, struct_bet_mask, regfrom, asl2struct, asl_mask,
                struct2asl):
    """
    Generate a mask of the brain in the space of the first ASL volume. The
    make is required for use in asl_reg when it is called for the purpose
    of generating te distortion correction warp.
    """
    invert_reg = ("convert_xfm -omat " + struct2asl + " -inverse " + asl2struct)

    sbrain_call = ("fslmaths " + struct_brain + " -bin " + struct_bet_mask)
    trans_call = ("flirt -in " + struct_bet_mask + " -ref " + regfrom + " -applyxfm -init " + 
                    struct2asl + " -out " + asl_mask + " -interp trilinear -paddingsize 1")
    fill_call = ("fslmaths " + asl_mask + " -thr 0.25 -bin -fillh " + asl_mask)
    hdr_call = ("fslcpgeom " + regfrom + " " + asl_mask)

    # print(invert_reg)
    # print(sbrain_call)
    # print(trans_call)
    # print(fill_call)
    # print(hdr_call)

    sp.run(invert_reg.split(), check=True, stderr=sp.PIPE, stdout=sp.PIPE)
    sp.run(sbrain_call.split(), check=True, stderr=sp.PIPE, stdout=sp.PIPE)
    sp.run(trans_call.split(), check=True, stderr=sp.PIPE, stdout=sp.PIPE)
    sp.run(fill_call.split(), check=True, stderr=sp.PIPE, stdout=sp.PIPE)
    sp.run(hdr_call.split(), check=True, stderr=sp.PIPE, stdout=sp.PIPE)

def gen_pves(t1w_dir, asl, fileroot):
    """
    Generate partial volume estimates from freesurfer segmentations of the cortex
    and subcortical structures.

    Args: 
        t1w_dir: path to subject's T1w directory, containing a T1w scan (eg 
            acdc_dc_restore), aparc+aseg FS volumetric segmentation and 
            fsaverage_32k surface directory
        asl: path to ASL image, used for setting resolution of output 
        fileroot: path basename for output, will add suffix GM/WM/CSF
    """    

    # Load the t1 image, aparc+aseg and surfaces from their expected 
    # names and locations within t1w_dir 
    surf_dict = {}
    t1 = op.join(t1w_dir, 'T1w_acpc_dc.nii.gz')
    aparcseg = op.join(t1w_dir, 'aparc+aseg.nii.gz')
    for k,n in zip(['LWS', 'LPS', 'RPS', 'RWS'], 
                   ['L.white.32k_fs_LR.surf.gii',
                    'L.pial.32k_fs_LR.surf.gii', 
                    'R.pial.32k_fs_LR.surf.gii', 
                    'R.white.32k_fs_LR.surf.gii']):
        paths = glob.glob(op.join(t1w_dir, 'fsaverage_LR32k', '*' + n))
        assert len(paths) == 1, f'Found multiple surfaces for {k}'
        surf_dict[k] = paths[0]

    # Generate a single 4D volume of PV estimates, stacked GM/WM/CSF
    pvs_stacked = extract_fs_pvs(aparcseg, surf_dict, t1, asl)

    # Save output with tissue suffix 
    hdr = pvs_stacked.header 
    aff = pvs_stacked.affine 
    for idx, suffix in enumerate(['GM', 'WM', 'CSF']):
        p = "{}_{}.nii.gz".format(fileroot, suffix)
        nii = nb.Nifti2Image(pvs_stacked.dataobj[...,idx], aff, header=hdr)
        nb.save(nii, p)

def gen_wm_mask(pvwm, tissseg):
    """
    Generate a white matter mask from the WM partial volume estimate for use in
    asl_reg when applied for distortion correction.
    """

    maths_call = ("fslmaths " + pvwm + " -thr 0.5 -bin " + tissseg)
    # print(maths_call)
    sp.run(maths_call.split(), check=True, stderr=sp.PIPE, stdout=sp.PIPE)
    
def gen_vent_csf_mask(aparc_aseg, csf_pve, outname, target_img):
    # get ventricles mask from aparc+aseg image
    aparc_aseg = Image(aparc_aseg)
    vent_mask = (
        np.where(aparc_aseg.data == 43, 1, 0) # left ventricle mask
      + np.where(aparc_aseg.data == 4, 1, 0) # right ventricle mask
    )
    vent_mask = scipy.ndimage.morphology.binary_erosion(vent_mask).astype(aparc_aseg.data.dtype)
    vent_mask = Image(vent_mask, header=aparc_aseg.header)
    # downsample to target space
    r = rt.Registration.identity()
    aslt1_vent_mask = r.apply_to_image(vent_mask, target_img)
    # re-threshold
    aslt1_vent_mask_data = np.where(aslt1_vent_mask.data>=0.5, 1, 0)
    # load csf pve
    csf_pve_img = Image(csf_pve)
    csf_mask = np.where(csf_pve_img.data>=0.9, 1, 0)
    # multiply masks
    vent_csf_mask = csf_mask * aslt1_vent_mask_data
    # save to outname
    aslt1_vent_csf_mask = Image(vent_csf_mask, header=aslt1_vent_mask.header)
    aslt1_vent_csf_mask.save(outname)

def calc_distcorr_warp(regfrom, distcorr_dir, struct, struct_brain, mask, tissseg,
                        asl2struct_trans, fmap_rads, fmapmag, fmapmagbrain, asl_grid_T1,
                        gdc_warp):
    """
    Warp is generated from asl_reg, which performs EPI distortion correction of 
    ASL data while transforming the data to alignment with T1w-space. This warp is
    then merged with the gradient distortion correction warp if that is available.
    """

    ## Use asl_reg to inital EPI distcorr warp
    reg_call = ("asl_reg -i " + regfrom + " -o " + distcorr_dir + " -s " +
                struct + " --sbet=" + struct_brain + " -m " + mask + " --tissseg " +
                tissseg + " --imat " + asl2struct_trans + " --finalonly --fmap=" + 
                fmap_rads + " --fmapmag=" + fmapmag + " --fmapmagbrain=" + fmapmagbrain +
                " --pedir=y --echospacing=0.00057")
    # print(reg_call)
    sp.run(reg_call.split(), check=True, stderr=sp.PIPE, stdout=sp.PIPE)
    
    # Add the gradient distortion correction warp to the EPI distortion correction warp
    if os.path.isfile(gdc_warp):
        merge_warp_call = ("convertwarp -r " + asl_grid_T1 + " -o " + distcorr_dir + 
                        "/distcorr_warp -w " + distcorr_dir + "/asl2struct_warp --warp2=" + 
                        gdc_warp + " --rel")
        # print(merge_warp_call)
        sp.run(merge_warp_call.split(), check=True, stderr=sp.PIPE, stdout=sp.PIPE)
    else:
        print("Gradient distortion correction not applied")
        cp_call = ("imcp " + distcorr_dir + "/asl2struct_warp.nii.gz " + distcorr_dir +
                    "/distcorr_warp")
        # print(cp_call)
        sp.run(cp_call.split(), check=True, stderr=sp.PIPE, stdout=sp.PIPE)

# calculate the jacobian of the warp for intensity correction
def calc_warp_jacobian(distcorr_dir):
    """
    Calculation of the Jacobian of the combined distortion correction for subsequent 
    Jacobian intensity scaling
    """
    utils_call1 = ("fnirtfileutils -i " + distcorr_dir + "/distcorr_warp -f spline -o " + 
                    distcorr_dir + "/distcorr_warp_coeff")
    utils_call2 = ("fnirtfileutils -i " + distcorr_dir + "/distcorr_warp_coeff -j " +
                    distcorr_dir + "/distcorr_jacobian")
    hdr_call = ("fslcpgeom " + distcorr_dir + "/distcorr_warp " + distcorr_dir + 
                    "/distcorr_jacobian -d")

    # print(utils_call1)
    # print(utils_call2)
    # print(hdr_call)

    sp.run(utils_call1.split(), check=True, stderr=sp.PIPE, stdout=sp.PIPE)
    sp.run(utils_call2.split(), check=True, stderr=sp.PIPE, stdout=sp.PIPE)
    sp.run(hdr_call.split(), check=True, stderr=sp.PIPE, stdout=sp.PIPE)

# apply the combined distortion correction warp
def apply_distcorr_warp(asldata_orig, T1space_ref, asldata_T1space, distcorr_dir,
                        moco_xfms, calib_orig, calib_T1space, calib_xfms, sfacs_orig,
                        sfacs_T1space):
    """
    Application of motion correction, and EPI and gradient distortion corrections, 
    and transformation to T1w-space in one step. Leaving the ASL and calibration data 
    in ASL-gridded T1w-space.
    """

    asl_apply_call = ("applywarp -i " + asldata_orig + " -r " + T1space_ref + " -o " +
                    asldata_T1space + " --premat=" + moco_xfms + " -w " + 
                    distcorr_dir + "/distcorr_warp" + " --rel --interp=trilinear" +
                    " --paddingsize=1 --super --superlevel=a")

    asl_jaco_call = ("fslmaths " + asldata_T1space + " -mul " + distcorr_dir + 
                    "/distcorr_jacobian " + asldata_T1space)

    calib_apply_call = ("applywarp -i " + calib_orig + " -r " + T1space_ref + " -o " +
                    calib_T1space + " --premat=" + calib_xfms + " -w " + 
                    distcorr_dir + "/distcorr_warp" + " --rel --interp=trilinear" +
                    " --paddingsize=1 --super --superlevel=a")

    calib_jaco_call = ("fslmaths " + calib_T1space + " -mul " + distcorr_dir + 
                    "/distcorr_jacobian " + calib_T1space)

    sfacs_apply_call = ("applywarp -i " + sfacs_orig + " -r " + T1space_ref + " -o " +
                    sfacs_T1space + " --premat=" + moco_xfms + " -w " + 
                    distcorr_dir + "/distcorr_warp" + " --rel --interp=trilinear" +
                    " --paddingsize=1 --super --superlevel=a")

    sfacs_jaco_call = ("fslmaths " + sfacs_T1space + " -mul " + distcorr_dir + 
                    "/distcorr_jacobian " + sfacs_T1space)
    # print(asl_apply_call)
    # print(asl_jaco_call)
    # print(calib_apply_call)
    # print(calib_jaco_call)
    # print(sfacs_apply_call)
    # print(sfacs_jaco_call)

    sp.run(asl_apply_call.split(), check=True, stderr=sp.PIPE, stdout=sp.PIPE)
    sp.run(asl_jaco_call.split(), check=True, stderr=sp.PIPE, stdout=sp.PIPE)
    sp.run(calib_apply_call.split(), check=True, stderr=sp.PIPE, stdout=sp.PIPE)
    sp.run(calib_jaco_call.split(), check=True, stderr=sp.PIPE, stdout=sp.PIPE)
    sp.run(sfacs_apply_call.split(), check=True, stderr=sp.PIPE, stdout=sp.PIPE)
    sp.run(sfacs_jaco_call.split(), check=True, stderr=sp.PIPE, stdout=sp.PIPE)

def find_field_maps(study_dir, subject_number):
    """
    Find the mbPCASL field maps in the subject's directory.
    The field maps are found in the subject's B session directory. 
    Multiple pairs of field maps are taken in the B session; this 
    function assumes that the mbPCASL field maps are the final 2 
    field map directories in the session.
    """
    scan_dir = Path(study_dir) / subject_number / f'{subject_number}_V1_B/scans'
    fm_dirs = sorted(scan_dir.glob('**/*-FieldMap_SE_EPI'))[-2:]
    if (fm_dirs[0] / f'resources/NIFTI/files/{subject_number}_V1_B_PCASLhr_SpinEchoFieldMap_PA.nii.gz').exists():
        pa_dir, ap_dir = fm_dirs
    elif (fm_dirs[1] / f'resources/NIFTI/files/{subject_number}_V1_B_PCASLhr_SpinEchoFieldMap_PA.nii.gz').exists():
        ap_dir, pa_dir = fm_dirs
    pa_sefm = pa_dir / f'resources/NIFTI/files/{subject_number}_V1_B_PCASLhr_SpinEchoFieldMap_PA.nii.gz'
    ap_sefm = ap_dir / f'resources/NIFTI/files/{subject_number}_V1_B_PCASLhr_SpinEchoFieldMap_AP.nii.gz'
    return str(pa_sefm), str(ap_sefm)
    
def main():
    # argument handling
    parser = argparse.ArgumentParser()
    parser.add_argument(
        "study_dir",
        help="Path of the base study directory."
    )
    parser.add_argument(
        "sub_number",
        help="Subject number."
    )
    parser.add_argument(
        "-g",
        "--grads",
        help="Filename of the gradient coefficients for gradient"
            + "distortion correction (optional)."
    )
    args = parser.parse_args()
    study_dir = args.study_dir
    sub_num = args.sub_number
    grad_coeffs = args.grads

<<<<<<< HEAD
    oph = (study_dir + "/" + sub_num + "/ASL/TIs/SecondPass/DistCorr")
=======
    t1_dir = (study_dir + "/" + sub_num + "/T1w")
    oph = (study_dir + "/" + sub_num + "/ASL/TIs/DistCorr")
>>>>>>> 2331e3bd
    outdir = (study_dir + "/" + sub_num + "/T1w/ASL/reg")
    pve_path = (study_dir + "/" + sub_num + "/T1w/ASL/PVEs")
    T1w_oph = (study_dir + "/" + sub_num + "/T1w/ASL/TIs/DistCorr")
    T1w_cal_oph  = (study_dir + "/" + sub_num + "/T1w/ASL/Calib/Calib0/DistCorr")
    need_dirs = [oph, outdir, pve_path, T1w_oph, T1w_cal_oph]
    for req_dir in need_dirs:
        Path(req_dir).mkdir(parents=True, exist_ok=True)

    initial_wd = os.getcwd()
    print("Pre-distortion correction working directory was: " + initial_wd)
    print("Changing working directory to: " + oph)
    os.chdir(oph)

    # Generate ASL-gridded T1-aligned T1w image for use as a reg reference
    t1 = (study_dir + "/" + sub_num + "/T1w/T1w_acpc_dc_restore.nii.gz")
    t1_brain = (study_dir + "/" + sub_num + "/T1w/T1w_acpc_dc_restore_brain.nii.gz")

    asl = (study_dir + "/" + sub_num + "/ASL/TIs/SecondPass/STCorr2/tis_stcorr.nii.gz") 
    t1_asl_res = (study_dir + "/" + sub_num + "/T1w/ASL/reg/ASL_grid_T1w_acpc_dc_restore.nii.gz")

    asl_v1 = (study_dir + "/" + sub_num + "/ASL/TIs/SecondPass/STCorr2/tis_stcorr_vol1.nii.gz")
    first_asl_call = ("fslroi " + asl + " " + asl_v1 + " 0 1")
    # print(first_asl_call)
    sp.run(first_asl_call.split(), check=True, stderr=sp.PIPE, stdout=sp.PIPE)

    print("Running regtricks bit")
    t1_spc = rt.ImageSpace(t1)
    asl_spc = rt.ImageSpace(asl_v1)
    t1_spc_asl = t1_spc.resize_voxels(asl_spc.vox_size / t1_spc.vox_size)
    r = rt.Registration.identity()
    t1_asl = r.apply_to_image(t1, t1_spc_asl)
    nb.save(t1_asl, t1_asl_res)
    # Check .grad coefficients are available and call function to generate 
    # GDC warp if they are:
    if os.path.isfile(grad_coeffs):
        calc_gdc_warp(asl_v1, grad_coeffs, oph)
    else:
        print("Gradient coefficients not available")

    print("Changing back to original working directory: " + initial_wd)
    os.chdir(initial_wd)

    # output file of topup parameters to subject's distortion correction dir
    pars_filepath = (oph + "/topup_params.txt")
    produce_topup_params(pars_filepath)

    # generate EPI distortion correction fieldmaps for use in asl_reg
    pa_sefm, ap_sefm = find_field_maps(study_dir, sub_num)
    pa_ap_sefms = (oph + "/merged_sefms.nii.gz")
    cnf_file = "b02b0.cnf"
    out_basename = (oph + "/topup_result")
    topup_fmap = (oph + "/topup_result_fmap_hz.nii.gz")
    fmap_rads = (oph + "/fmap_rads.nii.gz")
    fmapmag = (oph + "/fmapmag.nii.gz")
    fmapmagbrain = (oph + "/fmapmag_brain.nii.gz")
    calc_fmaps(pa_sefm, ap_sefm, pa_ap_sefms, pars_filepath, cnf_file, oph, out_basename, topup_fmap, 
                fmap_rads, fmapmag, fmapmagbrain)
    
    # Calculate initial linear transformation from ASL-space to T1w-space
    asl_v1_brain = (study_dir + "/" + sub_num + "/ASL/TIs/SecondPass/STCorr2/tis_stcorr_vol1_brain.nii.gz")
    bet_regfrom_call = ("bet " + asl_v1 + " " + asl_v1_brain)
    # print(bet_regfrom_call)
    sp.run(bet_regfrom_call.split(), check=True, stderr=sp.PIPE, stdout=sp.PIPE)

    gen_initial_trans(asl_v1_brain, outdir, t1, t1_brain)

    # Generate a brain mask in the space of the 1st ASL volume
    asl2struct = (outdir + "/asl2struct.mat")
    t1_brain_mask = (outdir + "/T1w_acpc_dc_restore_brain_mask.nii.gz")
    asl_mask = (outdir + "/asl_vol1_mask.nii.gz")
    struct2asl = (outdir + "/struct2asl.mat")

    gen_asl_mask(t1_brain, t1_brain_mask, asl_v1_brain, asl2struct, asl_mask,
                struct2asl)

    # brain mask
    t1_mask = (study_dir + "/" + sub_num + "/T1w/ASL/reg/T1w_acpc_dc_restore_brain_mask.nii.gz")
    t1_asl_mask_name = (study_dir + "/" + sub_num + "/T1w/ASL/reg/ASL_grid_T1w_acpc_dc_restore_brain_mask.nii.gz")
    t1_mask_spc = rt.ImageSpace(t1_mask)
    t1_mask_spc_asl = t1_mask_spc.resize_voxels(asl_spc.vox_size / t1_mask_spc.vox_size)
    r = rt.Registration.identity()
    t1_mask_asl = r.apply_to_image(t1_mask, t1_mask_spc_asl)
    fslmaths(t1_mask_asl).thr(0.5).bin().run(t1_asl_mask_name)
    
    # Generate PVEs
    aparc_aseg = (study_dir + "/" + sub_num + "/T1w/aparc+aseg.nii.gz")
    pve_files = (study_dir + "/" + sub_num + "/T1w/ASL/PVEs/pve")
    gen_pves(Path(t1).parent, asl, pve_files)

    # Generate WM mask
    pvwm = (pve_files + "_WM.nii.gz")
    tissseg = (study_dir + "/" + sub_num + "/T1w/ASL/PVEs/wm_mask.nii.gz")
    gen_wm_mask(pvwm, tissseg)
    
    # generate CSF mask
    csfpve = (pve_files + "_CSF.nii.gz")
    csf_mask_name = pve_files + "vent_csf_mask.nii.gz"
    gen_vent_csf_mask(aparc_aseg, csfpve, csf_mask_name, t1_asl_mask_name)

    # Calculate the overall distortion correction warp
    asl2str_trans = (outdir + "/asl2struct.mat")
    gdc_warp = (oph + "/gdc_warp.nii.gz")
    calc_distcorr_warp(asl_v1_brain, oph, t1, t1_brain, asl_mask, tissseg,
                        asl2str_trans, fmap_rads, fmapmag, fmapmagbrain, t1_asl_res,
                        gdc_warp)

    # Calculate the Jacobian of the distortion correction warp 
    calc_warp_jacobian(oph)

    # apply the combined distortion correction warp with motion correction
    # to move asl data, calibrationn images, and scaling factors into 
    # ASL-gridded T1w-aligned space
    
    asl_distcorr = (T1w_oph + "/tis_distcorr.nii.gz")
    moco_xfms = (study_dir + "/" + sub_num + "/ASL/TIs/SecondPass/MoCo/asln2asl0.mat") #will this work?
    concat_xfms = str(Path(moco_xfms).parent / f'{Path(moco_xfms).stem}.cat')
    # concatenate xfms like in oxford_asl
    concat_call = f'cat {moco_xfms}/MAT* > {concat_xfms}'
    sp.run(concat_call, shell=True)
    # only correcting and transforming the 1st of the calibration images at the moment
    calib_orig = (study_dir + "/" + sub_num + "/ASL/Calib/Calib0/MTCorr/calib0_mtcorr.nii.gz")
    calib_distcorr = (study_dir + "/" + sub_num + "/T1w/ASL/Calib/Calib0/DistCorr/calib0_dcorr.nii.gz")
    calib_inv_xfm = (study_dir + "/" + sub_num + "/ASL/TIs/SecondPass/MoCo/asln2m0.mat/MAT_0000")
    calib_xfm = (study_dir + "/" + sub_num + "/ASL/TIs/SecondPass/MoCo/calibTOasl1.mat")

    sfacs_orig = (study_dir + "/" + sub_num + "/ASL/TIs/SecondPass/STCorr2/combined_scaling_factors.nii.gz")
    sfacs_distcorr = (T1w_oph + "/combined_scaling_factors.nii.gz")

    invert_call = ("convert_xfm -omat " + calib_xfm + " -inverse " + calib_inv_xfm)
    # print(invert_call)
    sp.run(invert_call.split(), check=True, stderr=sp.PIPE, stdout=sp.PIPE)

    apply_distcorr_warp(asl, t1_asl_res, asl_distcorr, oph,
                        concat_xfms, calib_orig, calib_distcorr, calib_xfm, sfacs_orig,
                        sfacs_distcorr)

    


if __name__ == "__main__":
    main()<|MERGE_RESOLUTION|>--- conflicted
+++ resolved
@@ -348,12 +348,7 @@
     sub_num = args.sub_number
     grad_coeffs = args.grads
 
-<<<<<<< HEAD
     oph = (study_dir + "/" + sub_num + "/ASL/TIs/SecondPass/DistCorr")
-=======
-    t1_dir = (study_dir + "/" + sub_num + "/T1w")
-    oph = (study_dir + "/" + sub_num + "/ASL/TIs/DistCorr")
->>>>>>> 2331e3bd
     outdir = (study_dir + "/" + sub_num + "/T1w/ASL/reg")
     pve_path = (study_dir + "/" + sub_num + "/T1w/ASL/PVEs")
     T1w_oph = (study_dir + "/" + sub_num + "/T1w/ASL/TIs/DistCorr")
